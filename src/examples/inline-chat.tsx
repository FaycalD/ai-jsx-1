--- conflicted
+++ resolved
@@ -1,14 +1,7 @@
-<<<<<<< HEAD
 import { LLMx } from '../lib/index.js';
 import { AssistantMessage, ChatCompletion, SystemMessage, UserMessage } from '../lib/completion-components.js';
-import { DebugTree } from '../lib/debug.js';
-import { Inline, Scope } from '../lib/inline.js';
-=======
-import { LLMx } from '../lib/index.ts';
-import { AssistantMessage, ChatCompletion, SystemMessage, UserMessage } from '../lib/completion-components.tsx';
-import { Inline } from '../lib/inline.tsx';
-import { showInspector } from '../inspector/console.tsx';
->>>>>>> b600be7e
+import { Inline } from '../lib/inline.js';
+import { showInspector } from '../inspector/console.js';
 
 function App() {
   return (
