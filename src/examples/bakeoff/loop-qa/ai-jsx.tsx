// This script assumes that ./load-articles has been run first.
import { globbySync } from 'globby';
import path from 'node:path';
import { fileURLToPath } from 'node:url';
import { loadJsonFile } from 'load-json-file';
import { Docs, DocsComponents, LLMx } from '../../../lib/index.js';
import { OpenAIEmbeddings } from 'langchain/embeddings/openai';
import { Article } from './load-articles.mjs';
import _ from 'lodash';
<<<<<<< HEAD
import { showInspector } from '../../../inspector/console.js';
=======
import { showInspector } from '../../../inspector/console.tsx';
>>>>>>> b600be7e

const dirname = path.dirname(fileURLToPath(import.meta.url));

const dataFiles = globbySync(path.join(dirname, 'data', '*.json'));
const docs = await Promise.all(
  dataFiles.map(async (dataFile) => {
    const { body, ...rest } = (await loadJsonFile(dataFile)) as Article;
    return {
      pageContent: body as string,
      metadata: rest,
    };
  })
);

const chunkedDocs = await Docs.defaultChunkMany(docs);
const vectorStore = await Docs.DefaultInMemoryVectorStore.fromDocuments(chunkedDocs, new OpenAIEmbeddings());

function ShowDoc({ doc }: { doc: (typeof docs)[0] }) {
  return (
    <>
      Title: {doc.metadata.title}
      Content: {doc.pageContent}
    </>
  );
}

<<<<<<< HEAD
function main() {
  function AskAndAnswer({ query }: { query: string }) {
    const loader = async () => _.map(await vectorStore.search(query, { limit: 3 }), 'document');
    return (
      <>
        Q: {query}
        {'\n'}
        A: <DocsComponents.DocsQA question={query} loader={loader} docComponent={ShowDoc} />
      </>
    );
  }

  showInspector(
=======
function AskAndAnswer({ query }: { query: string }) {
  const loader = async () => _.map(await vectorStore.search(query, { limit: 3 }), 'document');
  return (
>>>>>>> b600be7e
    <>
      Q: {query}
      {'\n'}
      A: <DocsComponents.DocsQA question={query} loader={loader} docComponent={ShowDoc} />
    </>
  );
}

showInspector(
  <>
    <AskAndAnswer query="What is Loop?" />
    {'\n'}
    {'\n'}
    <AskAndAnswer query="Does Loop offer roadside assistance?" />
    {'\n'}
    {'\n'}
    <AskAndAnswer query="How do I file a claim?" />
  </>
);<|MERGE_RESOLUTION|>--- conflicted
+++ resolved
@@ -7,11 +7,7 @@
 import { OpenAIEmbeddings } from 'langchain/embeddings/openai';
 import { Article } from './load-articles.mjs';
 import _ from 'lodash';
-<<<<<<< HEAD
 import { showInspector } from '../../../inspector/console.js';
-=======
-import { showInspector } from '../../../inspector/console.tsx';
->>>>>>> b600be7e
 
 const dirname = path.dirname(fileURLToPath(import.meta.url));
 
@@ -38,25 +34,9 @@
   );
 }
 
-<<<<<<< HEAD
-function main() {
-  function AskAndAnswer({ query }: { query: string }) {
-    const loader = async () => _.map(await vectorStore.search(query, { limit: 3 }), 'document');
-    return (
-      <>
-        Q: {query}
-        {'\n'}
-        A: <DocsComponents.DocsQA question={query} loader={loader} docComponent={ShowDoc} />
-      </>
-    );
-  }
-
-  showInspector(
-=======
 function AskAndAnswer({ query }: { query: string }) {
   const loader = async () => _.map(await vectorStore.search(query, { limit: 3 }), 'document');
   return (
->>>>>>> b600be7e
     <>
       Q: {query}
       {'\n'}
