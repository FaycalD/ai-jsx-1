{
  "name": "tutorial",
  "version": "1.0.0",
  "volta": {
    "extends": "../../package.json"
  },
  "devDependencies": {
    "@tsconfig/node18": "^2.0.1",
    "@types/asciichart": "^1.5.6",
    "@types/lodash": "^4.14.195",
    "@types/node": "^20.3.1",
    "@types/prompt-sync": "^4.2.0",
    "@types/turndown": "^5.0.1",
    "@types/uuid": "^9.0.2",
    "@typescript-eslint/eslint-plugin": "^5.60.0",
    "@typescript-eslint/parser": "^5.60.0",
    "eslint": "^8.40.0",
    "eslint-config-nth": "^2.0.1",
    "typescript": "^5.1.3"
  },
  "private": true,
  "type": "module",
  "scripts": {
    "part1": "yarn build && node dist/completion.js",
    "part2": "yarn build && node dist/inline.js",
    "part3": "yarn build && node dist/constrained-output.js",
    "part4": "yarn build && node dist/docsqa.js",
    "part6": "yarn build && node dist/router.js",
    "part7": "yarn build && node dist/tools.js",
    "view-logs": "cat ai-jsx.log | pino-pretty",
    "lint": "eslint . --max-warnings 0",
    "lint:fix": "eslint . --fix",
    "typecheck": "tsc -p tsconfig.json",
    "build": "yarn run typecheck"
  },
  "dependencies": {
<<<<<<< HEAD
    "ai-jsx": "0.5.5",
    "asciichart": "^1.5.25",
=======
    "ai-jsx": "0.5.6",
>>>>>>> 92c34d97
    "axios": "^1.4.0",
    "enquirer": "^2.3.6",
    "node-fetch": "^3.3.1",
    "pino": "^8.14.1",
    "pino-pretty": "^10.0.0",
    "prompt-sync": "^4.2.0",
    "turndown": "^7.1.2",
    "yahoo-finance2": "^2.4.1",
    "zod": "^3.21.4"
  }
}<|MERGE_RESOLUTION|>--- conflicted
+++ resolved
@@ -34,12 +34,8 @@
     "build": "yarn run typecheck"
   },
   "dependencies": {
-<<<<<<< HEAD
-    "ai-jsx": "0.5.5",
+    "ai-jsx": "0.5.6",
     "asciichart": "^1.5.25",
-=======
-    "ai-jsx": "0.5.6",
->>>>>>> 92c34d97
     "axios": "^1.4.0",
     "enquirer": "^2.3.6",
     "node-fetch": "^3.3.1",
