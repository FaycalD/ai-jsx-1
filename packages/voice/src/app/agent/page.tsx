--- conflicted
+++ resolved
@@ -395,11 +395,6 @@
   const [asrLatency, setAsrLatency] = useState(0);
   const [llmLatency, setLlmLatency] = useState(0);
   const [ttsLatency, setTtsLatency] = useState(0);
-<<<<<<< HEAD
-  const [analyzer, setAnalyzer] = useState<AnalyserNode>();
-
-=======
->>>>>>> 48fb5cff
   const active = () => Boolean(chatManager);
   const handleStart = () => {
     const manager = new ChatManager({ asrProvider, ttsProvider, ttsVoice, model, docs });
@@ -478,23 +473,16 @@
 
   return (
     <>
-<<<<<<< HEAD
-     {showChooser && (
-=======
       {showChooser && (
->>>>>>> 48fb5cff
         <div className="absolute top-1 right-1">
           <Dropdown label="ASR" param="asr" value={asrProvider} options={ASR_PROVIDERS} />
           <Dropdown label="LLM" param="llm" value={model} options={LLM_MODELS} />
           <Dropdown label="TTS" param="tts" value={ttsProvider} options={TTS_PROVIDERS} />
-<<<<<<< HEAD
-=======
         </div>
       )}
       <div className="w-full">
         <div className="flex justify-center mb-8">
           <Image src="/voice-logo.png" alt="Fixie Voice" width={322} height={98} priority={true} />
->>>>>>> 48fb5cff
         </div>
       )}
       <div className="w-full h-full">
@@ -509,19 +497,6 @@
           <AudioFFTAnalyzer analyzerNode={analyzer} />
           <Visual3DCanvas mode={APPLICATION_MODE.AUDIO}/>;
         </div>
-<<<<<<< HEAD
-        {showOutput && (
-          <div>
-            <div className="m-2 w-full text-xl h-32 rounded-lg text-white flex items-center justify-center" id="output">
-              {output}
-            </div>
-          </div>
-        )};
-        {showInput && (
-          <div>
-            <div
-              className={`m-2 w-full text-xl h-12 rounded-lg text-white flex items-center justify-center ${
-=======
         <div>
           {showOutput && (
             <div
@@ -536,23 +511,15 @@
           {showInput && (
             <div
               className={`m-2 w-full text-md h-12 rounded-lg border-2 bg-fixie-light-dust flex items-center justify-center ${
->>>>>>> 48fb5cff
                 active() ? 'border-red-400' : ''
               }`}
               id="input"
             >
               {input}
-<<<<<<< HEAD
-            </div>          
-          </div>
-        )};
-        <div className="m-3 w-full flex justify-center">
-=======
             </div>
           )}
         </div>
         <div className="m-3 w-full flex justify-center mt-8">
->>>>>>> 48fb5cff
           <Button disabled={false} onClick={toggle}>
             Start/Stop
           </Button>
