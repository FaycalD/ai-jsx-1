'use client';
import React, { useEffect, useState } from 'react';
import {
  createSpeechRecognition,
  normalizeText,
  SpeechRecognitionBase,
  MicManager,
  Transcript,
} from 'ai-jsx/lib/asr/asr';
import { createTextToSpeech, BuildUrlOptions, TextToSpeechBase, TextToSpeechProtocol } from 'ai-jsx/lib/tts/tts';
import { useSearchParams } from 'next/navigation';
import Image from 'next/image';
import '../globals.css';

// 1. VAD triggers silence. (Latency here is frame size + VAD delay)
// 2. ASR sends partial transcript. ASR latency = 2-1.
// 3. ASR sends final transcript. ASR latency = 3-1.
// 4. LLM request is made. This can happen before 3 is complete, in which case the speculative execution savings is 3-2.
// 5. LLM starts streaming tokens. LLM base latency = 5-4.
// 6. LLM sends enough tokens for TTS to start (full sentence, or 50 chars). LLM token latency = 6-5, LLM total latency = 6-4.
// 7. TTS requests chunk of audio.
// 8. TTS chunk is received.
// 9. TTS playout starts (usually just about instantaneous after 8). TTS latency = 9-7.
// Total latency = 9-1 = ASR latency + LLM base latency + LLM token latency TTS latency - speculative execution savings.

// Token per second rules of thumb:
// GPT-4: 12 tps (approx 1s for 50 chars)
// GPT-3.5: 70 tps (approx 0.2s for 50 chars)
// Claude v1: 40 tps (approx 0.4s for 50 chars)
// Claude Instant v1: 70 tps (approx 0.2s for 50 chars)

const DEFAULT_ASR_FRAME_SIZE = 100;
const DEFAULT_ASR_PROVIDER = 'deepgram';
const DEFAULT_TTS_PROVIDER = 'azure';
const DEFAULT_LLM = 'gpt-4';
const ASR_PROVIDERS = ['aai', 'deepgram', 'gladia', 'revai', 'soniox'];
const TTS_PROVIDERS = [
  'aws',
  'azure',
  'eleven',
  'eleven-ws',
  'gcp',
  'lmnt',
  'lmnt-ws',
  'murf',
  'playht',
  'resemble',
  'wellsaid',
];
const LLM_MODELS = ['claude-2', 'claude-instant-1', 'gpt-4', 'gpt-4-32k', 'gpt-3.5-turbo', 'gpt-3.5-turbo-16k'];
const AGENT_IDS = ['ai-friend', 'dr-donut', 'rubber-duck', 'spanish-tutor'];

/**
 * Retrieves an ephemeral token from the server for use in an ASR service.
 */
async function getAsrToken(provider: string) {
  const response = await fetch('/asr/api', {
    method: 'POST',
    body: JSON.stringify({ provider }),
  });
  const json = await response.json();
  return json.token;
}

/**
 * Retrieves an ephemeral token from the server for use in an ASR service.
 */
async function getTtsToken(provider: string) {
  const response = await fetch('/tts/api/token/edge', {
    method: 'POST',
    body: JSON.stringify({ provider }),
  });
  const json = await response.json();
  return json.token;
}

/**
 * Builds a URL for use in a TTS service.
 */
function buildTtsUrl(options: BuildUrlOptions) {
  const params = new URLSearchParams();
  Object.entries(options).forEach(([k, v]) => v != undefined && params.set(k, v.toString()));
  return `/tts/api/generate/edge?${params}`;
}

/**
 * A single message in the chat history.
 */
class ChatMessage {
  constructor(public readonly role: string, public readonly content: string, public readonly conversationId?: string) {}
}

/**
 * Transforms a text stream of JSON lines into a stream of JSON objects.
 */
function jsonLinesTransformer() {
  let buffer = '';
  return new TransformStream<string, any>({
    async transform(chunk, controller) {
      buffer += chunk;
      const lines = buffer.split('\n');
      buffer = lines.pop()!;
      for (const line of lines) {
        if (line.trim()) {
          controller.enqueue(JSON.parse(line));
        }
      }
    },
  });
}

/**
 * A single request to the LLM, which may be speculative.
 */
class ChatRequest {
  public outMessage = '';
  public conversationId?: string;
  public done = false;
  public onUpdate?: (request: ChatRequest, newText: string) => void;
  public onComplete?: (request: ChatRequest) => void;
  private startMillis?: number;
  public requestLatency?: number;
  public streamLatency?: number;
  constructor(
    private readonly inMessages: ChatMessage[],
    private readonly model: string,
    private readonly agentId: string,
    private readonly docs: boolean,
    public active: boolean
  ) {
    this.conversationId = inMessages.find((m) => m.conversationId)?.conversationId;
  }

  async start() {
    if (this.agentId.includes('/')) {
      await this.startWithFixie(this.agentId);
    } else {
      await this.startWithLlm(this.agentId);
    }
  }

  private async startWithLlm(agentId: string) {
    console.log(`calling LLM for ${this.inMessages.at(-1)?.content}`);
    this.startMillis = performance.now();

    const res = await fetch('/agent/api', {
      method: 'POST',
      headers: {
        'Content-Type': 'application/json',
      },
      body: JSON.stringify({ messages: this.inMessages, model: this.model, agentId, docs: this.docs }),
    });
    const reader = res.body!.getReader();
    // eslint-disable-next-line no-constant-condition
    while (true) {
      const { done, value } = await reader.read();
      if (done) {
        this.ensureComplete();
        break;
      }
      const newText = new TextDecoder().decode(value);
      if (newText.trim() && this.requestLatency === undefined) {
        this.requestLatency = performance.now() - this.startMillis;
        console.log(`Got LLM response, latency=${this.requestLatency.toFixed(0)}`);
      }

      this.outMessage += newText;
      this.onUpdate?.(this, newText);
    }
  }

  private async startWithFixie(agentId: string) {
    console.log(`calling Fixie for ${this.inMessages.at(-1)?.content}`);
    this.startMillis = performance.now();

    let isStartConversationRequest;
    let response;
    if (this.conversationId) {
      isStartConversationRequest = false;
      response = await fetch(
        `https://api.fixie.ai/api/v1/agents/${agentId}/conversations/${this.conversationId}/messages`,
        {
          method: 'POST',
          body: JSON.stringify({
            message: this.inMessages.at(-1)!.content,
          }),
          headers: { 'Content-Type': 'application/json' },
        }
      );
    } else {
      isStartConversationRequest = true;
      response = await fetch(`https://api.fixie.ai/api/v1/agents/${agentId}/conversations`, {
        method: 'POST',
        body: JSON.stringify({
          message: this.inMessages.at(-1)!.content,
        }),
        headers: { 'Content-Type': 'application/json' },
      });
      this.conversationId = response.headers.get('X-Fixie-Conversation-Id')!;
    }

    const reader = response.body!.pipeThrough(new TextDecoderStream()).pipeThrough(jsonLinesTransformer()).getReader();

    while (true) {
      const { done, value } = await reader.read();
      if (done) {
        this.ensureComplete();
        break;
      }

      if (!this.done) {
        const currentTurn = isStartConversationRequest ? value.turns.at(-1) : value;
        const currentMessage = currentTurn.messages
          .filter((m: any) => m.kind === 'text')
          .map((m: any) => m.content)
          .join('');

        if (currentMessage === this.outMessage) {
          continue;
        }

        // Find the longest matching prefix.
        let i = 0;
        while (i < currentMessage.length && i < this.outMessage.length && currentMessage[i] === this.outMessage[i]) {
          i++;
        }
        if (i !== this.outMessage.length) {
          console.error('Result was not an append to the previous result.');
        }
        const delta = currentMessage.slice(i);

        if (delta.trim() && this.requestLatency === undefined) {
          this.requestLatency = performance.now() - this.startMillis;
          console.log(`Got Fixie response, latency=${this.requestLatency.toFixed(0)}`);
        }

        this.outMessage = currentMessage;
        this.onUpdate?.(this, delta);

        if (currentTurn.state === 'done') {
          this.ensureComplete();
          break;
        }
      }
    }
  }

  private ensureComplete() {
    if (!this.done) {
      this.done = true;
      if (this.startMillis !== undefined && this.requestLatency !== undefined) {
        this.streamLatency = performance.now() - this.startMillis - this.requestLatency;
      }
      this.onComplete?.(this);
    }
  }
}

<<<<<<< HEAD
enum ChatManagerState {
  IDLE = 'idle',
  LISTENING = 'listening',
  THINKING = 'thinking',
  SPEAKING = 'speaking',
}

class ChatManagerInit {
  constructor(
    public readonly asrProvider: string,
    public readonly ttsProvider: string,
    public readonly model: string,
    public readonly docs: boolean,
    public readonly asrLanguage?: string,
    public readonly ttsVoice?: string
  ) {}
=======
interface ChatManagerInit {
  asrProvider: string;
  ttsProvider: string;
  model: string;
  agentId: string;
  docs: boolean;
  asrLanguage?: string;
  ttsVoice?: string;
>>>>>>> 6eb4c930
}

/**
 * Manages a single chat with a LLM, including speculative execution.
 */
class ChatManager {
  private _state = ChatManagerState.IDLE;
  private history: ChatMessage[] = [];
  private pendingRequests = new Map<string, ChatRequest>();
  private readonly micManager: MicManager;
  private readonly asr: SpeechRecognitionBase;
  private readonly tts: TextToSpeechBase;
  private readonly model: string;
  private readonly agentId: string;
  private readonly docs: boolean;
  onStateChange?: (state: ChatManagerState) => void;
  onInputChange?: (text: string, final: boolean, latency?: number) => void;
  onOutputChange?: (text: string, final: boolean, latency: number) => void;
  onAudioStart?: (latency: number) => void;
  onAudioEnd?: () => void;
  onError?: () => void;
  constructor({ asrProvider, asrLanguage, ttsProvider, ttsVoice, model, agentId, docs }: ChatManagerInit) {
    this.micManager = new MicManager();
    this.asr = createSpeechRecognition({
      provider: asrProvider,
      manager: this.micManager,
      getToken: getAsrToken,
      language: asrLanguage,
    });
    const ttsSplit = ttsProvider.split('-');
    this.tts = createTextToSpeech({
      provider: ttsSplit[0],
      proto: ttsSplit[1] as TextToSpeechProtocol,
      getToken: getTtsToken,
      buildUrl: buildTtsUrl,
      voice: ttsVoice,
      rate: 1.2,
    });
    this.model = model;
    this.agentId = agentId;
    this.docs = docs;
    this.asr.addEventListener('transcript', (evt: CustomEventInit<Transcript>) => {
      const obj = evt.detail!;
      this.handleInputUpdate(obj.text, obj.final);
      this.onInputChange?.(obj.text, obj.final, obj.observedLatency);
    });
    this.tts.onPlaying = () => {
      this.changeState(ChatManagerState.SPEAKING);
      this.onAudioStart?.(this.tts.latency!);
    };
    this.tts.onComplete = () => {
      this.onAudioEnd?.();
      this.micManager.isEnabled = true;
      this.changeState(ChatManagerState.LISTENING);
    };
  }

  get state() {
    return this._state;
  }
  get inputAnalyzer() {
    return this.micManager.analyzer;
  }
  get outputAnalyzer() {
    return this.tts.analyzer;
  }

  /**
   * Starts the chat.
   */
  async start(initialMessage?: string) {
    await this.micManager.startMic(DEFAULT_ASR_FRAME_SIZE, () => {
      console.log('Mic stream closed unexpectedly');
      this.onError?.();
    });
    this.asr.start();
    if (initialMessage !== undefined) {
      this.handleInputUpdate(initialMessage, true);
    } else {
      this.changeState(ChatManagerState.LISTENING);
    }
  }
  /**
   * Stops the chat.
   */
  stop() {
    this.asr.close();
    this.tts.close();
    this.micManager.stop();
    this.history = [];
    this.pendingRequests.clear();
    this.changeState(ChatManagerState.IDLE);
  }

  /**
   * If the assistant is thinking or speaking, interrupt it and start listening again.
   * If the assistant is speaking, the generated assistant message will be retained in history.
   */
  interrupt() {
    if (this._state == ChatManagerState.THINKING || this._state == ChatManagerState.SPEAKING) {
      this.cancelRequests();
      this.tts.stop();
      this.micManager.isEnabled = true;
      this.changeState(ChatManagerState.LISTENING);
    }
  }

  private changeState(state: ChatManagerState) {
    if (state != this._state) {
      this._state = state;
      this.onStateChange?.(state);
    }
  }

  /**
   * Handle new input from the ASR.
   */
  private handleInputUpdate(text: string, final: boolean) {
    // Ignore partial transcripts if VAD indicates the user is still speaking.
    if (!final && this.micManager.isVoiceActive) {
      return;
    }

    // If the input text has been finalized, add it to the message history.
    const userMessage = new ChatMessage('user', text.trim());
    const newMessages = [...this.history, userMessage];
    if (final) {
      this.history = newMessages;
      this.micManager.isEnabled = false;
    }
    this.changeState(ChatManagerState.THINKING);

    // If it doesn't match an existing request, kick off a new one.
    // If it matches an existing request and the text is finalized, speculative
    // execution worked! Snap forward to the current state of that request.
    const normalized = normalizeText(text);
    const request = this.pendingRequests.get(normalized);
    const hit = Boolean(request);
    console.log(`${final ? 'final' : 'partial'}: ${normalized} ${hit ? 'HIT' : 'MISS'}`);
    const supportsSpeculativeExecution = !this.model.startsWith('fixie/');
<<<<<<< HEAD
    if (!request && (final || supportsSpeculativeExecution)) {
      this.dispatchRequest(normalized, newMessages, final);
=======
    if (!hit && (final || supportsSpeculativeExecution)) {
      const request = new ChatRequest(newMessages, this.model, this.agentId, this.docs, final);
      request.onUpdate = (request, newText) => this.handleRequestUpdate(request, newText);
      request.onComplete = (request) => this.handleRequestDone(request);
      this.pendingRequests[normalized] = request;
      request.start();
>>>>>>> 6eb4c930
    } else if (final) {
      this.activateRequest(request!);
    }
  }
  /**
   * Send off a new request to the LLM.
   */
  private dispatchRequest(normalized: string, messages: ChatMessage[], final: boolean) {
    const request = new ChatRequest(messages, this.model, this.docs, final);
    request.onUpdate = (request, newText) => this.handleRequestUpdate(request, newText);
    request.onComplete = (request) => this.handleRequestDone(request);
    this.pendingRequests.set(normalized, request);
    request.start();
  }
  /**
   * Activate a request that was previously dispatched.
   */
  private activateRequest(request: ChatRequest) {
    request.active = true;
    this.tts.play(request.outMessage);
    if (!request.done) {
      this.onOutputChange?.(request.outMessage, false, request.requestLatency!);
    } else {
      this.finishRequest(request);
    }
  }
  /**
   * Cancel all pending requests.
   */
  private cancelRequests() {
    for (const request of this.pendingRequests.values()) {
      request.active = false;
    }
    this.pendingRequests.clear();
  }
  /**
   * Handle new in-progress responses from the LLM. If the request is not marked
   * as active, it's a speculative request that we ignore for now.
   */
  private handleRequestUpdate(request: ChatRequest, newText: string) {
    if (request.active) {
      this.onOutputChange?.(request.outMessage, false, request.requestLatency!);
      this.tts.play(newText);
    }
  }
  /**
   * Handle a completed response from the LLM. If the request is not marked as
   * active, it's a speculative request that we ignore for now.
   */
  private handleRequestDone(request: ChatRequest) {
    // console.log(`request done, active=${request.active}`);
    if (request.active) {
      this.finishRequest(request);
    }
  }
  /**
   * Once a response is finalized, we can flush the TTS buffer and update the
   * chat history.
   */
  private finishRequest(request: ChatRequest) {
    this.tts.flush();
    const assistantMessage = new ChatMessage('assistant', request.outMessage, request.conversationId);
    this.history.push(assistantMessage);
    this.pendingRequests.clear();
    this.onOutputChange?.(request.outMessage, true, request.requestLatency!);
  }
}

const Dropdown: React.FC<{ label: string; param: string; value: string; options: string[] }> = ({
  param,
  label,
  value,
  options,
}) => (
  <>
    <label className="text-xs ml-2 font-bold">{label}</label>
    <select
      value={value}
      onChange={(e) => {
        const params = new URLSearchParams(window.location.search);
        params.set(param, e.target.value);
        window.location.search = params.toString();
      }}
      className="text-xs ml-1 pt-1 pb-1 border rounded"
    >
      {options.map((option) => (
        <option key={option} value={option}>
          {option}
        </option>
      ))}
    </select>
  </>
);

const MenuItem: React.FC<{ name: string; price: number }> = ({ name, price }) => (
  <li className="flex justify-between">
    <span className="text-left">{name}</span>
    <span className="text-right">${price}</span>
  </li>
);

const Button: React.FC<{ onClick: () => void; disabled: boolean; children: React.ReactNode }> = ({
  onClick,
  disabled,
  children,
}) => (
  <button
    onClick={onClick}
    disabled={disabled}
    className={`ml-2 rounded-md ${
      disabled ? 'bg-gray-300' : 'bg-fixie-charcoal hover:bg-fixie-dark-gray'
    } px-3 py-2 text-sm font-semibold text-white shadow-sm focus-visible:outline focus-visible:outline-2 focus-visible:outline-offset-2 focus-visible:outline-fixie-fresh-salmon`}
  >
    {children}
  </button>
);

const Latency: React.FC<{ name: string; latency: number }> = ({ name, latency }) => (
  <>
    {' '}
    {name} <span className="font-bold">{latency ? latency.toFixed(0) : '-'}</span> ms
  </>
);

const PageComponent: React.FC = () => {
  const searchParams = useSearchParams();
  const tapOrClick = typeof window != 'undefined' && 'isTouchDevice' in window ? 'Tap' : 'Click';
  const idleText = `${tapOrClick} anywhere to start!`;
  const asrProvider = searchParams.get('asr') || DEFAULT_ASR_PROVIDER;
  const asrLanguage = searchParams.get('asrLanguage') || undefined;
  const ttsProvider = searchParams.get('tts') || DEFAULT_TTS_PROVIDER;
  const ttsVoice = searchParams.get('ttsVoice') || undefined;
  const model = searchParams.get('llm') || DEFAULT_LLM;
  const agentId = searchParams.get('agent') || 'dr-donut';
  const docs = Boolean(searchParams.get('docs'));
  const showChooser = Boolean(searchParams.get('chooser'));
  const showInput = Boolean(!searchParams.get('noInput'));
  const showOutput = Boolean(!searchParams.get('noOutput'));
  const showStats = Boolean(searchParams.get('stats'));
  const [chatManager, setChatManager] = useState<ChatManager | null>(null);
  const [input, setInput] = useState('');
  const [output, setOutput] = useState('');
  const [helpText, setHelpText] = useState(idleText);
  const [asrLatency, setAsrLatency] = useState(0);
  const [llmLatency, setLlmLatency] = useState(0);
  const [ttsLatency, setTtsLatency] = useState(0);
  const active = () => Boolean(chatManager);
  const handleStart = () => {
    const manager = new ChatManager({ asrProvider, asrLanguage, ttsProvider, ttsVoice, model, agentId, docs });
    setInput('');
    setOutput('');
    setAsrLatency(0);
    setLlmLatency(0);
    setTtsLatency(0);
    setChatManager(manager);
    manager.start('');
    manager.onStateChange = (state) => {
      console.log(`state=${state}`);
      switch (state) {
        case ChatManagerState.LISTENING:
          setHelpText('Listening...');
          break;
        case ChatManagerState.THINKING:
          setHelpText(`${tapOrClick} to cancel`);
          break;
        case ChatManagerState.SPEAKING:
          setHelpText(`${tapOrClick} to interrupt`);
          break;
        default:
          setHelpText(idleText);
      }
    };
    manager.onInputChange = (text, final, latency) => {
      setInput(text);
      if (latency) {
        setAsrLatency(latency);
      }
      setLlmLatency(0);
      setTtsLatency(0);
    };
    manager.onOutputChange = (text, final, latency) => {
      setOutput(text);
      if (final) {
        setInput('');
      }
      setLlmLatency((prev) => (prev ? prev : latency));
    };
    manager.onAudioStart = (latency) => {
      setTtsLatency(latency);
    };
    manager.onError = () => {
      chatManager!.stop();
      setChatManager(null);
    };
  };
  const handleStop = () => {
    if (!chatManager) {
      return;
    }
    chatManager!.stop();
    setChatManager(null);
  };
  const speak = () => (chatManager ? chatManager.interrupt() : handleStart());
  // Click/tap starts or interrupts.
  const onClick = (event: MouseEvent) => {
    const target = event.target as HTMLElement;
    if (!target.matches('button')) {
      speak();
    }
  };
  // Spacebar starts or interrupts. Esc quits.
  const onKeyDown = (event: KeyboardEvent) => {
    if (event.keyCode == 32) {
      speak();
      event.preventDefault();
    } else if (event.keyCode == 27) {
      handleStop();
      event.preventDefault();
    }
  };
  // Install our handlers, and clean them up on unmount.
  useEffect(() => {
    document.addEventListener('click', onClick);
    document.addEventListener('keydown', onKeyDown);
    return () => {
      document.removeEventListener('keydown', onKeyDown);
      document.removeEventListener('click', onClick);
    };
  }, [onKeyDown]);
  const showImage = true;
  return (
    <>
      {showChooser && (
        <div className="absolute top-1 right-1">
          <Dropdown label="Agent" param="agent" value={agentId} options={AGENT_IDS} />
          <Dropdown label="ASR" param="asr" value={asrProvider} options={ASR_PROVIDERS} />
          <Dropdown label="LLM" param="llm" value={model} options={LLM_MODELS} />
          <Dropdown label="TTS" param="tts" value={ttsProvider} options={TTS_PROVIDERS} />
        </div>
      )}
      <div className="w-full">
        <div className="flex justify-center mb-8">
          <Image src="/voice-logo.png" alt="Fixie Voice" width={322} height={98} priority={true} />
        </div>
<<<<<<< HEAD
        <p className="font-sm ml-2 mb-6 text-center">{helpText}</p>
        <div className="grid grid-cols-2 lg:gap-x-24">
          <div className="p-4">
            <p className="text-lg font-bold">🍩 DONUTS</p>
            <ul className="text-sm">
              <MenuItem name="PUMPKIN SPICE ICED" price={1.29} />
              <MenuItem name="PUMPKIN SPICE CAKE" price={1.29} />
              <MenuItem name="OLD FASHIONED" price={0.99} />
              <MenuItem name="CHOCOLATE ICED" price={1.09} />
              <MenuItem name="CHOCOLATE ICED WITH SPRINKLES" price={1.09} />
              <MenuItem name="RASPBERRY FILLED" price={1.09} />
              <MenuItem name="BLUEBERRY CAKE" price={1.09} />
              <MenuItem name="STRAWBERRY ICED WITH SPRINKLES" price={1.09} />
              <MenuItem name="LEMON FILLED" price={1.09} />
              <MenuItem name="DOUGHNUT HOLES" price={3.99} />
            </ul>
          </div>
          <div className="p-4">
            <p className="text-lg font-bold">☕️ COFFEE</p>
            <ul className="text-sm">
              <MenuItem name="PUMPKIN SPICE COFFEE" price={2.59} />
              <MenuItem name="PUMPKIN SPICE LATTE" price={4.59} />
              <MenuItem name="REGULAR BREWED COFFEE" price={1.79} />
              <MenuItem name="DECAF BREWED COFFEE" price={1.79} />
              <MenuItem name="LATTE" price={3.49} />
              <MenuItem name="CAPPUCINO" price={3.49} />
              <MenuItem name="CARAMEL MACCHIATO" price={3.49} />
              <MenuItem name="MOCHA LATTE" price={3.49} />
              <MenuItem name="CARAMEL MOCHA LATTE" price={3.49} />
            </ul>
          </div>
        </div>
=======
        {showImage && (
          <>
            <p className="font-sm ml-2 mb-6 text-center">
              This demo allows you to chat (via voice) with an AI agent. Click Start Chatting (or tap the spacebar) to
              begin.
            </p>
            <div className="p-4 flex justify-center">
              <Image priority={true} width="512" height="512" src={`/agents/${agentId}.webp`} alt={agentId} />
            </div>
          </>
        )}
>>>>>>> 6eb4c930
        <div>
          {showOutput && (
            <div
              className="text-center m-2 w-full text-md py-8 px-2 rounded-lg border-2 bg-fixie-light-dust flex items-center justify-center"
              id="output"
            >
              {output}
            </div>
          )}
        </div>
        <div>
          {showInput && (
            <div
              className={`m-2 w-full text-md h-12 rounded-lg border-2 bg-fixie-light-dust flex items-center justify-center ${
                active() ? 'border-red-400' : ''
              }`}
              id="input"
            >
              {input}
            </div>
          )}
        </div>
        <div className="m-3 w-full flex justify-center mt-8">
          {active() && (
            <Button disabled={false} onClick={handleStop}>
              End Chat
            </Button>
          )}
        </div>
        {showStats && (
          <div className="flex justify-center">
            <span className="text-sm font-mono">
              <Latency name="ASR" latency={asrLatency} /> |
              <Latency name="LLM" latency={llmLatency} /> |
              <Latency name="TTS" latency={ttsLatency} /> |
              <Latency name="" latency={asrLatency + llmLatency + ttsLatency} />
            </span>
          </div>
        )}
      </div>
    </>
  );
};

export default PageComponent;<|MERGE_RESOLUTION|>--- conflicted
+++ resolved
@@ -256,7 +256,6 @@
   }
 }
 
-<<<<<<< HEAD
 enum ChatManagerState {
   IDLE = 'idle',
   LISTENING = 'listening',
@@ -264,16 +263,6 @@
   SPEAKING = 'speaking',
 }
 
-class ChatManagerInit {
-  constructor(
-    public readonly asrProvider: string,
-    public readonly ttsProvider: string,
-    public readonly model: string,
-    public readonly docs: boolean,
-    public readonly asrLanguage?: string,
-    public readonly ttsVoice?: string
-  ) {}
-=======
 interface ChatManagerInit {
   asrProvider: string;
   ttsProvider: string;
@@ -282,7 +271,6 @@
   docs: boolean;
   asrLanguage?: string;
   ttsVoice?: string;
->>>>>>> 6eb4c930
 }
 
 /**
@@ -423,17 +411,8 @@
     const hit = Boolean(request);
     console.log(`${final ? 'final' : 'partial'}: ${normalized} ${hit ? 'HIT' : 'MISS'}`);
     const supportsSpeculativeExecution = !this.model.startsWith('fixie/');
-<<<<<<< HEAD
     if (!request && (final || supportsSpeculativeExecution)) {
       this.dispatchRequest(normalized, newMessages, final);
-=======
-    if (!hit && (final || supportsSpeculativeExecution)) {
-      const request = new ChatRequest(newMessages, this.model, this.agentId, this.docs, final);
-      request.onUpdate = (request, newText) => this.handleRequestUpdate(request, newText);
-      request.onComplete = (request) => this.handleRequestDone(request);
-      this.pendingRequests[normalized] = request;
-      request.start();
->>>>>>> 6eb4c930
     } else if (final) {
       this.activateRequest(request!);
     }
@@ -442,7 +421,7 @@
    * Send off a new request to the LLM.
    */
   private dispatchRequest(normalized: string, messages: ChatMessage[], final: boolean) {
-    const request = new ChatRequest(messages, this.model, this.docs, final);
+    const request = new ChatRequest(messages, this.model, this.agentId, this.docs, final);
     request.onUpdate = (request, newText) => this.handleRequestUpdate(request, newText);
     request.onComplete = (request) => this.handleRequestDone(request);
     this.pendingRequests.set(normalized, request);
@@ -570,8 +549,8 @@
   const agentId = searchParams.get('agent') || 'dr-donut';
   const docs = Boolean(searchParams.get('docs'));
   const showChooser = Boolean(searchParams.get('chooser'));
-  const showInput = Boolean(!searchParams.get('noInput'));
-  const showOutput = Boolean(!searchParams.get('noOutput'));
+  const showInput = Boolean(searchParams.get('input'));
+  const showOutput = Boolean(searchParams.get('output'));
   const showStats = Boolean(searchParams.get('stats'));
   const [chatManager, setChatManager] = useState<ChatManager | null>(null);
   const [input, setInput] = useState('');
@@ -663,7 +642,6 @@
       document.removeEventListener('click', onClick);
     };
   }, [onKeyDown]);
-  const showImage = true;
   return (
     <>
       {showChooser && (
@@ -678,52 +656,12 @@
         <div className="flex justify-center mb-8">
           <Image src="/voice-logo.png" alt="Fixie Voice" width={322} height={98} priority={true} />
         </div>
-<<<<<<< HEAD
-        <p className="font-sm ml-2 mb-6 text-center">{helpText}</p>
-        <div className="grid grid-cols-2 lg:gap-x-24">
+        <div className="flex justify-center">
+          <p className="font-sm ml-2 mb-6 text-center">{helpText}</p>
           <div className="p-4">
-            <p className="text-lg font-bold">🍩 DONUTS</p>
-            <ul className="text-sm">
-              <MenuItem name="PUMPKIN SPICE ICED" price={1.29} />
-              <MenuItem name="PUMPKIN SPICE CAKE" price={1.29} />
-              <MenuItem name="OLD FASHIONED" price={0.99} />
-              <MenuItem name="CHOCOLATE ICED" price={1.09} />
-              <MenuItem name="CHOCOLATE ICED WITH SPRINKLES" price={1.09} />
-              <MenuItem name="RASPBERRY FILLED" price={1.09} />
-              <MenuItem name="BLUEBERRY CAKE" price={1.09} />
-              <MenuItem name="STRAWBERRY ICED WITH SPRINKLES" price={1.09} />
-              <MenuItem name="LEMON FILLED" price={1.09} />
-              <MenuItem name="DOUGHNUT HOLES" price={3.99} />
-            </ul>
+            <Image priority={true} width="512" height="512" src={`/agents/${agentId}.webp`} alt={agentId} />
           </div>
-          <div className="p-4">
-            <p className="text-lg font-bold">☕️ COFFEE</p>
-            <ul className="text-sm">
-              <MenuItem name="PUMPKIN SPICE COFFEE" price={2.59} />
-              <MenuItem name="PUMPKIN SPICE LATTE" price={4.59} />
-              <MenuItem name="REGULAR BREWED COFFEE" price={1.79} />
-              <MenuItem name="DECAF BREWED COFFEE" price={1.79} />
-              <MenuItem name="LATTE" price={3.49} />
-              <MenuItem name="CAPPUCINO" price={3.49} />
-              <MenuItem name="CARAMEL MACCHIATO" price={3.49} />
-              <MenuItem name="MOCHA LATTE" price={3.49} />
-              <MenuItem name="CARAMEL MOCHA LATTE" price={3.49} />
-            </ul>
-          </div>
-        </div>
-=======
-        {showImage && (
-          <>
-            <p className="font-sm ml-2 mb-6 text-center">
-              This demo allows you to chat (via voice) with an AI agent. Click Start Chatting (or tap the spacebar) to
-              begin.
-            </p>
-            <div className="p-4 flex justify-center">
-              <Image priority={true} width="512" height="512" src={`/agents/${agentId}.webp`} alt={agentId} />
-            </div>
-          </>
-        )}
->>>>>>> 6eb4c930
+        </div>        
         <div>
           {showOutput && (
             <div
