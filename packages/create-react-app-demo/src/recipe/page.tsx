--- conflicted
+++ resolved
@@ -3,11 +3,7 @@
 import * as AI from 'ai-jsx/react';
 import { UICompletion } from 'ai-jsx/react/completion';
 import { useState, ReactNode } from 'react';
-<<<<<<< HEAD
-import { ChatCompletion, UserMessage, SystemMessage } from 'ai-jsx/core/completion';
-=======
 import { ChatCompletion, UserMessage } from 'ai-jsx/core/completion';
->>>>>>> 2f012344
 import ResultContainer from '../ResultContainer.tsx';
 import InputPrompt from '../InputPrompt.tsx';
 import { atom, useAtom } from 'jotai';
@@ -84,18 +80,6 @@
 
       <ResultContainer title={`AI comes up with a recipe for ${query}`}>
         <AI.jsx>
-<<<<<<< HEAD
-          <ChatCompletion>
-            <SystemMessage>You are a master, verbose story-teller</SystemMessage>
-            <UserMessage>Tell me a story about someone who eats {query}</UserMessage>
-          </ChatCompletion>
-        </AI.jsx>
-      </ResultContainer>
-
-      <ResultContainer title={`AI comes up with a recipe for ${query}`}>
-        <AI.jsx>
-=======
->>>>>>> 2f012344
           <UICompletion
             example={
               <Recipe>
