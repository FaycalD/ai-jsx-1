# Changelog

<<<<<<< HEAD
## 0.12.1

- Add a `metadata` prop to conversational components such as `<AssistantMessage>`
=======
## 0.15.0

- Updated DocsQA battery to use the new version of the Fixie corpus REST API.

## [0.14.0](https://github.com/fixie-ai/ai-jsx/commit/f46df6cc40198b82062d61029e47c9d38ef6abf3)

- Updated DocsQA battery to use the new Fixie corpus REST API.

## [0.13.0](https://github.com/fixie-ai/ai-jsx/commit/3f97b9bd030c15c65892ce8bdb409874e3487d13)

- Add Sidekick component. Sidekicks are a high-level abstraction for combining tool use, docs QA, and generated UI.
- Change `MdxSystemMessage` to no longer automatically infer component names from the `usageExamples`. Instead, `usageExamples` is now a plain string, and component names are passed separately via the `componentNames` prop.
>>>>>>> 96d89085

## [0.12.0](https://github.com/fixie-ai/ai-jsx/commit/348294ed38be6b6b185f95bb543bc91a40bcf0c4)

- Change the `<ConversationHistory>` component to render to a node from a `ConversationHistoryContext` provider, rather
  than from OpenAI message types.
- Replace usage of `openai-edge` with that of the `openai` v4 package.

## [0.11.0](https://github.com/fixie-ai/ai-jsx/commit/44e7702a449861c1f5435215000b6fc3e1a95171)

- Updated the `<FixieCorpus>` component to use the new Fixie Corpus REST API.
  This is currently only available to users on `beta.fixie.ai` but will be brought
  to `app.fixie.ai` soon.

## [0.10.0](https://github.com/fixie-ai/ai-jsx/commit/b758fe62c2d4c645e3a6271772d78116a97bc64a)

- Memoized streaming elements no longer replay their entire stream with every render. Instead, they start with the last rendered frame.
- Elements returned by partial rendering are automatically memoized to ensure they only render once.
- Streaming components can no longer yield promises or generators. Only `Node`s or `AI.AppendOnlyStream` values can be yielded.
- The `AI.AppendOnlyStream` value is now a function that can be called with a non-empty value to append.

## [0.9.2](https://github.com/fixie-ai/ai-jsx/commit/219aebeb5e062bf3470a239443626915e0503ad9)

- In the [OpenTelemetry integration](./guides/observability.md#opentelemetry-integration):
  - Add prompt/completion attributes with token counts for `<OpenAIChatModel>`. This replaces the `tokenCount` attribute added in 0.9.1.
  - By default, only emit spans for `async` components.

## [0.9.1](https://github.com/fixie-ai/ai-jsx/commit/0d2e6d8ecd1c75b457d0d6c76ff854c9145a9f5f)

- Add `tokenCount` field to [OpenTelemetry-emitted spans](./guides/observability.md#opentelemetry-integration). Now, if you're emitting via OpenTelemetry (e.g. to DataDog), the spans will tell you how many tokens each component resolved to. This is helpful for answering quetsions like "how big is my system message?".

## [0.9.0](https://github.com/fixie-ai/ai-jsx/commit/94624bedc27defc96f7cfead96094c8a577c8e27)

- **Breaking:** Remove prompt-engineered `UseTools`. Previously, if you called `UseTools` with a model that doesn't support native function calling (e.g. Anthropic), `UseTools` would use a polyfilled version that uses prompt engineering to simulate function calling. However, this wasn't reliable enough in practice, so we've dropped it.
- Fix issue where `gpt-4-32k` didn't accept functions.
- Fix issue where Anthropic didn't permit function call/responses in its conversation history.
- Add Anthropic's claude-2 models as valid chat model types.
- Fix issue where Anthropic prompt formatting had extra `:`s.

## 0.8.5

- Fix issue where OpenTelemetry failures were not being properly attributed.

## [0.8.4](https://github.com/fixie-ai/ai-jsx/commit/652dcd51d2ce16d77130fe40488e5e609a164af2)

- Add OpenTelemetry integration for AI.JSX render tracing, which can be enabled by setting the `AIJSX_ENABLE_OPENTELEMETRY` environment variable.

## [0.8.3](https://github.com/fixie-ai/ai-jsx/commit/0c0309382d5beb6e3bb177fc5af464a4cf6ab3ef)

- Throw validation errors when invalid elements (like bare strings) are passed to `ChatCompletion` components.
- Reduce logspam from memoization.

## [0.8.2](https://github.com/fixie-ai/ai-jsx/commit/4ff41e2bbafaa89901d9c79e8a639f46d956f08d)

- Fix issue where the `description` field wasn't passed to function definitions.

## [0.8.1](https://github.com/fixie-ai/ai-jsx/commit/c6dfba422761f23ad4939c746a4a369385dc1f36)

- Add support for token-based conversation shrinking via `<Shrinkable>`.

## [0.8.0](https://github.com/fixie-ai/ai-jsx/commit/58062b9e42b2ccecd467de90ee1dedf7ec70dfbf)

- Move `MdxChatCompletion` to be `MdxSystemMessage`. You can now put this `SystemMessage` in any `ChatCompletion` to prompt the model to give MDX output.

## [0.7.3](https://github.com/fixie-ai/ai-jsx/commit/670ea52647138052cb116cbc56b6cc4bb49512a0)

- Update readme.

## [0.7.2](https://github.com/fixie-ai/ai-jsx/commit/203574abdbdce22c876a0c5a3a94dcc093b753cb)

- Add `Converse` and `ShowConversation` components facilitate streaming conversations.

## [0.7.1](https://github.com/fixie-ai/ai-jsx/commit/058c463a32321d754639dcf44a2b6f3b5a863d1f)

- Change `ChatCompletion` components to render to `<AssistantMessage>` and `<FunctionCall>` elements.

## [0.7.0](https://github.com/fixie-ai/ai-jsx/commit/f8c8cff92fa1f228bf5826e8a0ac7129df765150)

- Move `memo` to `AI.RenderContext` to ensure that memoized components render once, even if placed under a different context provider.

## [0.6.1](https://github.com/fixie-ai/ai-jsx/commit/625459d25d538019e42afe8ba952c89b363ff662)

- Add `AIJSX_LOG` environment variable to control log level and output location.

## [0.6.0](https://github.com/fixie-ai/ai-jsx/commit/7fce0f4ae4eca4d2679177ecb357cd60699e3913)

- Update `<UseTools>` to take a complete conversation as a `children` prop, rather than as a string `query` prop.

## [0.5.16](https://github.com/fixie-ai/ai-jsx/commit/5017e6fd)

- Update `toTextStream` to accept a `logger`, so you can now see log output when you're running AI.JSX on the server and outputting to a stream. See [AI + UI](./guides/ai-ui.md) and [Observability](./guides/observability.md).

## [0.5.15](https://github.com/fixie-ai/ai-jsx/commit/68adddd)

- Add [`MdxChatCompletion`](./guides/mdx.md), so your model calls can now output [MDX](https://mdxjs.com/) using your components.

## [0.5.14](https://github.com/fixie-ai/ai-jsx/commit/5971243)

- Add [Llama2 support](./guides/models.md#llama2).

## [0.5.13](https://github.com/fixie-ai/ai-jsx/commit/80e25c7d701d0d227e6815f4303ca7dc28dfce0c)

- Add [`DocsQAWithSources` component](./guides/docsqa.md#handling-a-query)

## 0.5.12

- Updated `readme.md` in the `ai-jsx` package to fix bugs on the npm landing page.

## [0.5.11](https://github.com/fixie-ai/ai-jsx/commit/7d5c0fca9c9e1088be7fa0c8a2c74a7db2745e9d)

- Make JIT UI stream rather than appear all at once.
- Use `openai-edge` instead of `@nick.heiner/openai-edge`

## [0.5.10](https://github.com/fixie-ai/ai-jsx/commit/e2735fde8c33e3019a074c29824206d9725eed64)

- Update logging to log the output of every component.
- Update [`UseTools`](./api/modules/batteries_use_tools.md) to use [OpenAI function calls](https://openai.com/blog/function-calling-and-other-api-updates) if you're using a model that supports them.

## [0.5.9](https://github.com/fixie-ai/ai-jsx/commit/92b6e0f28580fbd9b8fb62072d8c13e28b14d9fe)

- [Add Anthropic support.](./guides/models.md).

## [0.5.8](https://github.com/fixie-ai/ai-jsx/commit/89c87a8ed6d394ce443ad074ae38152f54c7bddc)

- [`ImageGen`](./api/modules/core_image_gen.md#image) now produces an [`Image`](./api/modules/core_image_gen.md#image) object which will render to a URL in the command line, but returns an `<img />` tag when using in the browser (React/Next).

## [0.5.7](https://github.com/fixie-ai/ai-jsx/commit/8c29bb65fa2d4d26893eabebf5aa63f1506703e7)

- Add ability to stream UI components in the [UI on the client; AI.JSX on the server](./guides/architecture.mdx#ui-on-the-client-aijsx-on-the-server) architecture pattern.
- Add ability to do append-only text streaming.
- Update [`UseTools`](./api/modules/batteries_use_tools.md) to match [OpenAI function syntax](https://openai.com/blog/function-calling-and-other-api-updates).
- Add `ConversationalHistory` component.

## [0.5.6](https://github.com/fixie-ai/ai-jsx/commit/92c34d97687bfdb7ed839b78fef3b4683acd0756)

- Improve legibility of error messages + overall error handling.
- DocsQA: add ability [to use a Fixie corpus](./guides/docsqa.md#picking-a-corpus-implementation).

## [0.5.5](https://github.com/fixie-ai/ai-jsx/commit/d7ac6e3bfedf0d57728b30df075708dff2055df5)

- Fix build system issue that caused problems for some consumers.

## [0.5.4](https://github.com/fixie-ai/ai-jsx/commit/469754097e9f3affd416c66341c79573a06aa8b9)

- Remove need for projects consuming AI.JSX to set `"moduleResolution": "esnext"` in their `tsconfig`.
- Adding Weights and Biases integration

## [0.5.3](https://github.com/fixie-ai/ai-jsx/commit/a1a293c4df92d3ab03fe110bc7b0318c30c1362f)

- Fix how env vars are read.

## [0.5.2](https://github.com/fixie-ai/ai-jsx/commit/3267098fd3659bd784c3e40d660d0d7521d1bf4a)

- When reading env vars, read from `VAR_NAME` and `REACT_APP_VAR_NAME`. This makes your env vars available to projects using `create-react-app`.
- [Add OpenAI client proxy.](./guides/openai#set-a-proxy-env-var)

## [0.5.1](https://github.com/fixie-ai/ai-jsx/commit/856a2501592f157641d0d99c70fda960b0f7117a)

- Initial release<|MERGE_RESOLUTION|>--- conflicted
+++ resolved
@@ -1,10 +1,5 @@
 # Changelog
 
-<<<<<<< HEAD
-## 0.12.1
-
-- Add a `metadata` prop to conversational components such as `<AssistantMessage>`
-=======
 ## 0.15.0
 
 - Updated DocsQA battery to use the new version of the Fixie corpus REST API.
@@ -17,7 +12,6 @@
 
 - Add Sidekick component. Sidekicks are a high-level abstraction for combining tool use, docs QA, and generated UI.
 - Change `MdxSystemMessage` to no longer automatically infer component names from the `usageExamples`. Instead, `usageExamples` is now a plain string, and component names are passed separately via the `componentNames` prop.
->>>>>>> 96d89085
 
 ## [0.12.0](https://github.com/fixie-ai/ai-jsx/commit/348294ed38be6b6b185f95bb543bc91a40bcf0c4)
 
