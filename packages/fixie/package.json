--- conflicted
+++ resolved
@@ -1,10 +1,6 @@
 {
   "name": "fixie",
-<<<<<<< HEAD
-  "version": "1.3.2",
-=======
-  "version": "1.3.3",
->>>>>>> 96c1ecaf
+  "version": "1.3.4",
   "license": "MIT",
   "repository": "fixie-ai/ai-jsx",
   "bugs": "https://github.com/fixie-ai/ai-jsx/issues",
