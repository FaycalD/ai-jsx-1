--- conflicted
+++ resolved
@@ -181,28 +181,20 @@
   .description('Add a source to a corpus.')
   .option('--max-documents <number>', 'Maximum number of documents to crawl')
   .option('--max-depth <number>', 'Maximum depth to crawl')
-<<<<<<< HEAD
   .option('--description <string>', 'A human-readable description for the source')
-=======
   .option('--include-patterns <pattern...>', 'URL patterns to include in the crawl')
   .option('--exclude-patterns <pattern...>', 'URL patterns to exclude from the crawl')
->>>>>>> 35613245
   .action(
     async (
       corpusId: string,
       startUrls: string[],
-<<<<<<< HEAD
-      { maxDocuments, maxDepth, description }: { maxDocuments?: number; maxDepth?: number; description: string }
-    ) => {
-      const client = await FixieClient.Create(program.opts().url);
-      const result = await client.addCorpusSource(corpusId, startUrls, maxDocuments, maxDepth, description);
-=======
       {
         maxDocuments,
         maxDepth,
         includePatterns,
         excludePatterns,
-      }: { maxDocuments?: number; maxDepth?: number; includePatterns?: string[]; excludePatterns?: string[] }
+        description,
+      }: { maxDocuments?: number; maxDepth?: number; includePatterns?: string[]; excludePatterns?: string[], description: string }
     ) => {
       if (!includePatterns) {
         term.yellow('Warning: ')(
@@ -219,9 +211,9 @@
         includePatterns,
         excludePatterns,
         maxDocuments,
-        maxDepth
+        maxDepth,
+        description
       );
->>>>>>> 35613245
       showResult(result, program.opts().raw);
     }
   );
