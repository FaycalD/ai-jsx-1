--- conflicted
+++ resolved
@@ -69,18 +69,6 @@
         "default": "./dist/cjs/batteries/use-tools.cjs"
       }
     },
-<<<<<<< HEAD
-=======
-    "./batteries/langchain-wrapper": {
-      "import": {
-        "types": "./dist/esm/batteries/langchain-wrapper.d.ts",
-        "default": "./dist/esm/batteries/langchain-wrapper.js"
-      },
-      "require": {
-        "types": "./dist/cjs/batteries/langchain-wrapper.d.cts",
-        "default": "./dist/cjs/batteries/langchain-wrapper.cjs"
-      }
-    },
     "./batteries/logging-integrations": {
       "import": {
         "types": "./dist/esm/batteries/logging-integrations.d.ts",
@@ -91,7 +79,6 @@
         "default": "./dist/cjs/batteries/logging-integrations.cjs"
       }
     },
->>>>>>> d5f5c87c
     "./core/completion": {
       "import": {
         "types": "./dist/esm/core/completion.d.ts",
