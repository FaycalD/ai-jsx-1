import * as ReactModule from 'react';
import 'server-only';
import { LogImplementation } from '../../core/log.js';
import * as AI from '../../react/core.js';
import { asJsxBoundary } from '../../react/jsx-boundary.js';
<<<<<<< HEAD
import { toSerializedStreamResponse } from '../../stream/index.js';
import { ComponentMap } from '../../react/map.js';
=======
import { AIJSXError, ErrorCode } from '../../core/errors.js';
>>>>>>> 553d5911
export * from '../../react/core.js';

function unwrapReact(partiallyRendered: AI.PartiallyRendered): ReactModule.ReactNode {
  if (AI.isElement(partiallyRendered)) {
    // This should be an AI.React element.
    if (partiallyRendered.tag !== AI.React) {
      throw new AIJSXError(
        'unwrapReact only expects to see AI.React elements or strings.',
        ErrorCode.UnexpectedRenderType,
        'internal'
      );
    }

    return partiallyRendered.props.children;
  }

  return partiallyRendered;
}

/**
 * If `frame` is prefixed by `prefix`, returns the rest of `frame`, i.e. the suffix. Otherwise returns null.
 * @returns The computed suffix, or null if `frame` is not prefixed by `prefix.
 */
function computeSuffix(
  prefix: ReactModule.ReactNode[],
  frame: ReactModule.ReactNode[]
): ReactModule.ReactNode[] | null {
  const computedSuffix = [] as ReactModule.ReactNode[];
  for (let i = 0; i < frame.length; ++i) {
    if (i >= prefix.length) {
      computedSuffix.push(...frame.slice(i));
      return null;
    }
    if (computedSuffix.length > 0) {
      return null;
    }
    if (prefix[i] === frame[i]) {
      continue;
    }

    const fromPrefix = prefix[i];
    const fromFrame = frame[i];

    if (typeof fromPrefix === 'string' && typeof fromFrame === 'string' && fromFrame.startsWith(fromPrefix)) {
      computedSuffix.push(fromFrame.slice(fromPrefix.length));
    } else {
      // Assume any non-string ReactNodes with different identities are distinct.
      return null;
    }
  }

  return computedSuffix;
}

/**
 * A JSX component that allows AI.JSX elements to be used in a [NextJS RSC component tree](https://nextjs.org/docs/getting-started/react-essentials#server-components).
 */
export const jsx = asJsxBoundary(function jsx(
  { props, children }: { props?: { logger?: LogImplementation }; children: AI.Node },
  context?: any | AI.ComponentContext
) {
  if (typeof context?.render === 'function') {
    // We're in AI.JSX already.
    return children as any;
  }

  const renderResult = AI.createRenderContext(props ?? {}).render(children, {
    stop: (e) => e.tag === AI.React,
    map: (frame) => frame.map(unwrapReact),
  });
  const asyncIterator = renderResult[Symbol.asyncIterator]();

  /**
   * (Ab)uses <Suspense> to stream an AI.JSX response, taking care to only stream deltas if
   * each frame only appends to the previous one.
   */
  async function Stream({
    prefix,
    replace,
  }: {
    prefix?: ReactModule.ReactNode[];
    /**
     * Replaces the entire existing stream (rather than appending to it). Must be used
     * when the stream is complete to indicate that the stream has finished.
     */
    replace: (value: ReactModule.ReactNode) => ReactModule.ReactNode;
  }): Promise<ReactModule.ReactNode> {
    const nextResult = await asyncIterator.next();

    if (nextResult.done) {
      return replace(nextResult.value.map(unwrapReact));
    }

    // If we can append the stream, do so.
    const suffix = prefix && computeSuffix(prefix, nextResult.value);
    if (suffix) {
      return [
        suffix,
        ReactModule.createElement(
          ReactModule.Suspense,
          { fallback: '' },
          ReactModule.createElement(Stream as any, { prefix: nextResult.value, replace })
        ),
      ];
    }

    // Otherwise, construct a new "replaceable stream". By streaming deltas into the _fallback_
    // tree of a `<Suspense>` component we can replace the whole thing if it turns out a frame
    // does more than simply appending to the previous frame. But, if the entire stream is built-up
    // exclusively by appends it means that the total data transferred is O(n) instead of O(n^2).
    //
    // For non-append-only streams we could do better by fixing the parts of the tree that are
    // fully resolved and only updating the portions of the tree that are still evolving, but
    // `render` doesn't currently provide enough visibility into rendering to do this.
    let newReplace: ((value: ReactModule.ReactNode) => ReactModule.ReactNode) | undefined = undefined;
    const finalResult = new Promise<ReactModule.ReactNode>((resolve) => {
      newReplace = (node) => {
        // Resolve it in a microtask to work around an issue where the fallback value
        // tries to replace the final value.
        queueMicrotask(() => resolve(node));
        return '';
      };
    });

    const replaceableStream = ReactModule.createElement(ReactModule.Suspense, {
      fallback: [
        nextResult.value,
        ReactModule.createElement(Stream as any, { prefix: nextResult.value, replace: newReplace }),
      ],
      children: ReactModule.createElement(() => finalResult as any),
    });

    return replace(replaceableStream);
  }

  // Since we start without any prefix or <Suspense> boundary, `replace` is simply the identity function.
  return ReactModule.createElement(Stream as any, {
    replace: (node: ReactModule.ReactNode) => node,
  }) as JSX.Element;
});
export const JSX = jsx;

export function toReactStream(componentMap: ComponentMap<any>, renderable: AI.Renderable): Response {
  const renderResult = AI.createRenderContext().render(renderable, { stop: (e) => e.tag == AI.React, map: (x) => x });
  return toSerializedStreamResponse(renderResult, AI.createElementSerializer(componentMap));
}<|MERGE_RESOLUTION|>--- conflicted
+++ resolved
@@ -3,12 +3,9 @@
 import { LogImplementation } from '../../core/log.js';
 import * as AI from '../../react/core.js';
 import { asJsxBoundary } from '../../react/jsx-boundary.js';
-<<<<<<< HEAD
+import { AIJSXError, ErrorCode } from '../../core/errors.js';
 import { toSerializedStreamResponse } from '../../stream/index.js';
 import { ComponentMap } from '../../react/map.js';
-=======
-import { AIJSXError, ErrorCode } from '../../core/errors.js';
->>>>>>> 553d5911
 export * from '../../react/core.js';
 
 function unwrapReact(partiallyRendered: AI.PartiallyRendered): ReactModule.ReactNode {
