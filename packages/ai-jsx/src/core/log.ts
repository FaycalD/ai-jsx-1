--- conflicted
+++ resolved
@@ -6,22 +6,6 @@
 
 export type Logger = Record<LogLevel, (obj: object | string, msg?: string) => void>;
 
-<<<<<<< HEAD
-/**
- * @param level The logging level.
- * @param element The element from which the log originated.
- * @param renderId A unique identifier associated with the rendering request.
- * @param metadataOrMessage An object to be included in the log, or a message to log.
- * @param message The message to log, if `metadataOrMessage` is an object.
- */
-export type LogImplementation = (
-  level: LogLevel,
-  element: Element<any>,
-  renderId: string,
-  metadataOrMessage: object | string,
-  message?: string
-) => void;
-=======
 export abstract class LogImplementation {
   protected readonly loggedExceptions = new WeakMap<object, boolean>();
 
@@ -34,7 +18,7 @@
    */
   abstract log(
     level: LogLevel,
-    element: Element<object>,
+    element: Element<any>,
     renderId: string,
     metadataOrMessage: object | string,
     message?: string
@@ -72,7 +56,6 @@
 export class NoOpLogImplementation extends LogImplementation {
   log(): void {}
 }
->>>>>>> c63a0b21
 
 const defaultPinoLogger = _.once(() =>
   pino(
