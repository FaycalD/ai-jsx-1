<<<<<<< HEAD
import { v4 as uuidv4 } from 'uuid';
import { BoundLogger, EmptyLogImplementation, LogImplementation, Logger, PinoLogger } from './core/log';
=======
import { BoundLogger, LogImplementation, Logger, pinoLogger } from './core/log.js';
>>>>>>> 27116c48

export interface ComponentContext extends RenderContext {
  logger: Logger;
}
export type Component<P> = (props: P, context: ComponentContext) => Renderable;
export type Literal = string | number | null | undefined | boolean;

const attachedContext = Symbol('LLMx.attachedContext');
export interface Element<P extends object> {
  tag: Component<P>;
  props: P;
  render: (renderContext: RenderContext, logger: Logger) => Renderable;
  [attachedContext]?: RenderContext;
}

interface IndirectNode {
  _magic: never;
}

export type Node = Element<any> | Literal | Node[] | IndirectNode;

interface RenderableStream {
  [Symbol.asyncIterator]: () => AsyncIterator<Renderable, Renderable>;
}

export type Renderable = Node | PromiseLike<Renderable> | RenderableStream;

export type ElementPredicate = (e: Element<any>) => boolean;
export type PropsOfComponent<T extends Component<any>> = T extends Component<infer P> ? P : never;

type PartiallyRendered = string | Element<any>;

export type StreamRenderer = (
  renderContext: RenderContext,
  renderable: Renderable,
  shouldStop: ElementPredicate
) => AsyncGenerator<PartiallyRendered[], PartiallyRendered[]>;

const contextKey = Symbol('LLMx.contextKey');
export interface Context<T> {
  Provider: Component<{ children: Node; value: T }>;
  [contextKey]: { defaultValue: T; userContextSymbol: symbol };
}

interface RenderOpts<TIntermediate = string, TFinal = string> {
  /**
   * Instructs rendering to stop rendering on certain elements. When specified,
   * rendering will return an array of strings and `Element`s rather than a
   * string.
   */
  stop?: TFinal extends string ? false : ElementPredicate;

  /**
   * Maps the intermediate (but not final) results produced by rendering. By default
   * the rendered elements are flattened into a string.
   * @param frame The intermediate rendering, including any `Element`s selected by `stop`.
   * @returns The value to yield.
   */
  map?: (frame: TFinal) => TIntermediate;
}

/**
 * The result of rendering. Can be `await`ed for the final result or used as an async
 * iterable to access the intermediate and final results.
 */
interface RenderResult<TIntermediate, TFinal> {
  then: InstanceType<typeof Promise<TFinal>>['then'];
  [Symbol.asyncIterator]: () => AsyncIterator<TIntermediate, TFinal, unknown>;
}

const pushContextSymbol = Symbol('RenderContext.pushContext');
export interface RenderContext {
  /**
   * Renders a value to a string, or if a `stop` function is provided, to an array
   * of strings or `Element`s. The result can be `await`ed for the final result, or
   * yielded from for intermediate results.
   * @param renderable The value to render.
   * @param opts Additional options.
   */
  render<TIntermediate>(renderable: Renderable, opts?: RenderOpts<TIntermediate>): RenderResult<TIntermediate, string>;
  render<TIntermediate>(
    renderable: Renderable,
    opts: RenderOpts<TIntermediate, PartiallyRendered[]>
  ): RenderResult<TIntermediate, PartiallyRendered[]>;

  /**
   * Gets the current value associated with a context.
   * @param context The context holder, as returned from `createContext`.
   */
  getContext<T>(context: Context<T>): T;

  /**
   * Creates a new `RenderContext` by wrapping the existing render function.
   * @param getRenderer A function that returns the new renderer function.
   */
  wrapRender(getRenderer: (r: StreamRenderer) => StreamRenderer): RenderContext;

  /**
   * An internal function used to set the value associated with a given context.
   * @param context The context holder, as returned from `createContext`.
   * @param value The value to set.
   * @returns The new `RenderContext`.
   */
  [pushContextSymbol]: <T>(context: Context<T>, value: T) => RenderContext;
}

export declare namespace JSX {
  interface ElementChildrenAttribute {
    children: {};
  }
}

export function createElement<P extends { children: C }, C>(
  tag: Component<P>,
  props: Omit<P, 'children'> | null,
  ...children: [C]
): Element<P>;
export function createElement<P extends { children: C[] }, C>(
  tag: Component<P>,
  props: Omit<P, 'children'> | null,
  ...children: C[]
): Element<P>;
export function createElement<P extends { children: C | C[] }, C>(
  tag: Component<P>,
  props: Omit<P, 'children'> | null,
  ...children: C[]
): Element<P> {
  const propsToPass = {
    ...(props ?? {}),
    children: children.length == 1 ? children[0] : children,
  } as P;

  const result = {
    tag,
    props: propsToPass,
    render: (ctx, logger) => tag(propsToPass, { ...ctx, logger }),
  } as Element<P>;
  Object.freeze(propsToPass);
  Object.freeze(result);
  return result;
}

export function isElement(value: unknown): value is Element<any> {
  return value !== null && typeof value === 'object' && 'tag' in value;
}

export function Fragment({ children }: { children: Node }): Renderable {
  return children;
}

export function withContext<P extends object>(element: Element<P>, context: RenderContext): Element<P> {
  const withContext = {
    ...element,
    [attachedContext]: context,
  };

  Object.freeze(withContext);
  return withContext;
}

export function createContext<T>(defaultValue: T): Context<T> {
  const ctx: Context<T> = {
    Provider: function ContextProvider(props: { value: T; children: Node }, { [pushContextSymbol]: pushContext }) {
      const fragment = createElement(Fragment, null, props.children);
      return withContext(fragment, pushContext(ctx, props.value));
    },
    [contextKey]: { defaultValue, userContextSymbol: Symbol() },
  };

  return ctx;
}

const indirectWeakMap = new WeakMap<IndirectNode, Node>();
export function isIndirectNode(value: unknown): value is IndirectNode {
  return indirectWeakMap.has(value as IndirectNode);
}

export function getIndirectNode(value: IndirectNode): Node {
  return indirectWeakMap.get(value) as Node;
}

export function setIndirectNode(value: IndirectNode, node: Node) {
  indirectWeakMap.set(value, node);
}

// Default is a no-op logger.
export const LoggerContext = createContext<LogImplementation>(new EmptyLogImplementation());

async function* renderStream(
  context: RenderContext,
  renderable: Renderable,
  shouldStop: ElementPredicate
): AsyncGenerator<PartiallyRendered[], PartiallyRendered[]> {
  // If we recurse, propagate the stop function but ensure that intermediate values are preserved.
  const recursiveRenderOpts: RenderOpts<PartiallyRendered[], PartiallyRendered[]> = {
    stop: shouldStop,
    map: (frame) => frame,
  };

  if (typeof renderable === 'string') {
    return [renderable];
  }
  if (typeof renderable === 'number') {
    return [renderable.toString()];
  }
  if (typeof renderable === 'undefined' || typeof renderable === 'boolean' || renderable === null) {
    return [];
  }
  if (isIndirectNode(renderable)) {
    return yield* context.render(getIndirectNode(renderable), recursiveRenderOpts);
  }
  if (Array.isArray(renderable)) {
    interface InProgressRender {
      generator: AsyncIterator<PartiallyRendered[], PartiallyRendered[]>;
      currentValue: PartiallyRendered[];

      // Resolves to a function that applies the update to the in-progress render.
      // Will be null when the generator is exhausted.
      currentPromise: Promise<() => void> | null;
    }

    // Mutates an InProgressRender with an iterator result yielded from its generator.
    const applyUpdate = (
      result: IteratorResult<PartiallyRendered[], PartiallyRendered[]>,
      render: InProgressRender
    ) => {
      render.currentValue = result.value;
      if (result.done) {
        render.currentPromise = null;
      } else {
        render.currentPromise = render.generator.next().then((nextResult) => () => applyUpdate(nextResult, render));
      }
    };

    const inProgressRenders = renderable.map((r) => {
      const generator = context.render(r, recursiveRenderOpts)[Symbol.asyncIterator]();
      const inProgressRender: InProgressRender = {
        generator,
        currentValue: [],
        currentPromise: generator.next().then((result) => () => applyUpdate(result, inProgressRender)),
      };

      return inProgressRender;
    });

    const currentValue = () => inProgressRenders.flatMap((r) => r.currentValue);
    const remainingPromises = () => inProgressRenders.flatMap((r) => (r.currentPromise ? [r.currentPromise] : []));

    // Wait for each sub-generator to yield once.
    const pendingUpdates = await Promise.all(remainingPromises());
    pendingUpdates.forEach((apply) => apply());

    let remaining = remainingPromises();
    while (remaining.length > 0) {
      yield currentValue();

      // Each time a promise resolves with a new value, yield again.
      const nextApply = await Promise.race(remaining);
      nextApply();
      remaining = remainingPromises();
    }

    return currentValue();
  }
  if (isElement(renderable)) {
    if (shouldStop(renderable)) {
      // If the renderable already has a context bound to it, leave it as-is because that context would've
      // taken precedence over the current one. But, if it does _not_ have a bound context, we bind
      // the current context so that if/when it is rendered, rendering will "continue on" as-is.
      if (!renderable[attachedContext]) {
        return [withContext(renderable, context)];
      }
      return [renderable];
    }
    const renderingContext = renderable[attachedContext] ?? context;
    if (renderingContext !== context) {
      // We need to switch contexts before we can render the element.
      return yield* renderingContext.render(renderable, recursiveRenderOpts);
    }
    const logImpl = renderingContext.getContext(LoggerContext);
    const renderId = uuidv4();
    try {
      return yield* renderingContext.render(
        renderable.render(renderingContext, new BoundLogger(logImpl, renderId, renderable)),
        {
          stop: shouldStop,
          map: (frame) => frame,
        }
      );
    } catch (ex) {
      logImpl.logException(renderable, renderId, ex);
      throw ex;
    }
  }

  if (Symbol.asyncIterator in renderable) {
    // Exhaust the iterator.
    const iterator = renderable[Symbol.asyncIterator]();
    while (true) {
      const next = await iterator.next();
      const frameValue = yield* context.render(next.value, recursiveRenderOpts);
      if (next.done) {
        return frameValue;
      }
      yield frameValue;
    }
  }

  if (!('then' in renderable)) {
    throw new Error(`AI.JSX bug: unexpected renderable type: ${JSON.stringify(renderable)}`);
  }
  // N.B. Because RenderResults are both AsyncIterable _and_ PromiseLikes, this means that an async component that returns the result
  // of a render call will not stream; it will effectively be `await`ed by default.
  const nextRenderable = await renderable.then((r) => r as Exclude<Renderable, PromiseLike<Renderable>>);
  return yield* context.render(nextRenderable, recursiveRenderOpts);
}

export function createRenderContext(opts?: { logger?: LogImplementation }) {
  const logger = opts?.logger ?? new PinoLogger();
  return createRenderContextInternal(renderStream, {
    [LoggerContext[contextKey].userContextSymbol]: logger,
  });
}

function createRenderContextInternal(render: StreamRenderer, userContext: Record<symbol, any>): RenderContext {
  const context: RenderContext = {
    render: <TFinal extends string | PartiallyRendered[], TIntermediate>(
      renderable: Renderable,
      opts?: RenderOpts<TIntermediate, TFinal>
    ): RenderResult<TIntermediate, TFinal> => {
      let promiseResult = null as Promise<any> | null;
      let hasReturnedGenerator = false;

      // Construct the generator that handles the provided options
      const generator = (async function* () {
        // eslint-disable-next-line @typescript-eslint/prefer-nullish-coalescing
        const shouldStop = (opts?.stop || (() => false)) as ElementPredicate;
        const generatorToWrap = render(context, renderable, shouldStop);
        while (true) {
          const next = await generatorToWrap.next();
          const value = opts?.stop ? (next.value as TFinal) : (next.value.join('') as TFinal);
          if (next.done) {
            if (promiseResult === null) {
              promiseResult = Promise.resolve(value);
            }
            return value;
          }

          if (opts?.map) {
            // If there's a mapper provided, use it.
            yield opts.map(value);
          } else if (opts?.stop) {
            // If we're doing partial rendering, exclude any elements we stopped on (to avoid accidentally leaking elements up).
            yield (value as PartiallyRendered[]).filter((e) => !isElement(e)).join('');
          } else {
            // Otherwise yield the (string) value as-is.
            yield value;
          }
        }
      })() as AsyncGenerator<TIntermediate, TFinal>;

      return {
        then: (onFulfilled?, onRejected?) => {
          if (promiseResult === null) {
            if (hasReturnedGenerator) {
              throw new Error(
                "The RenderResult's generator must be fully exhausted before you can await the final result."
              );
            }

            const flush = async () => {
              while (true) {
                const next = await generator.next();
                if (next.done) {
                  return next.value;
                }
              }
            };

            promiseResult = flush();
          }

          return promiseResult.then(onFulfilled, onRejected);
        },

        [Symbol.asyncIterator]: () => {
          if (hasReturnedGenerator) {
            throw new Error("The RenderResult's generator was already returned and cannot be returned again.");
          } else if (promiseResult !== null) {
            throw new Error('The RenderResult was already awaited and can no longer be used as an iterable.');
          }

          hasReturnedGenerator = true;
          return generator;
        },
      };
    },

    getContext: (ref) => {
      const { defaultValue, userContextSymbol } = ref[contextKey];
      if (userContextSymbol in userContext) {
        return userContext[userContextSymbol];
      }
      return defaultValue;
    },

    wrapRender: (getRender) => createRenderContextInternal(getRender(render), userContext),

    [pushContextSymbol]: (contextReference, value) =>
      createRenderContextInternal(render, { ...userContext, [contextReference[contextKey].userContextSymbol]: value }),
  };

  return context;
}<|MERGE_RESOLUTION|>--- conflicted
+++ resolved
@@ -1,9 +1,5 @@
-<<<<<<< HEAD
 import { v4 as uuidv4 } from 'uuid';
-import { BoundLogger, EmptyLogImplementation, LogImplementation, Logger, PinoLogger } from './core/log';
-=======
-import { BoundLogger, LogImplementation, Logger, pinoLogger } from './core/log.js';
->>>>>>> 27116c48
+import { BoundLogger, EmptyLogImplementation, LogImplementation, Logger, PinoLogger } from './core/log.js';
 
 export interface ComponentContext extends RenderContext {
   logger: Logger;
