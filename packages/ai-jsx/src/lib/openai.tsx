--- conflicted
+++ resolved
@@ -102,18 +102,9 @@
   props: ModelPropsWithChildren & { model: ValidChatModel; logitBias?: Record<string, number> },
   { render }: RenderContext
 ) {
-<<<<<<< HEAD
-  const messageElements = await partialRender(
-    props.children,
-    (e) => e.tag == SystemMessage || e.tag == UserMessage || e.tag == AssistantMessage
-  );
-=======
-  yield '▁';
-
   const messageElements = await render(props.children, {
     stop: (e) => e.tag == SystemMessage || e.tag == UserMessage || e.tag == AssistantMessage,
   });
->>>>>>> 592e0f18
 
   const messages: ChatCompletionRequestMessage[] = await Promise.all(
     messageElements.filter(LLMx.isElement).map(async (message) => {
