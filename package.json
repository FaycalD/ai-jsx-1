{
  "name": "ai-jsx-monorepo-root",
  "version": "0.0.0",
  "devDependencies": {
    "@types/prettier": "^2",
    "prettier": "^2.8.8",
    "turbo": "^1.10.1"
  },
  "type": "module",
  "volta": {
    "node": "18.15.0",
    "yarn": "4.0.0-rc.45"
  },
  "scripts": {
<<<<<<< HEAD
    "demo:debate-imperative": "tsx src/examples/debate-imperative.tsx",
    "demo:logger": "tsx src/examples/logger.tsx",
    "demo:context": "tsx src/examples/context.tsx",
    "demo:multi-model": "tsx src/examples/multi-model.tsx",
    "demo:inline-chat": "tsx src/examples/inline-chat.tsx",
    "demo:inline-completion": "tsx src/examples/inline-completion.tsx",
    "demo:inspector": "tsx src/examples/inspector.tsx",
    "demo:debug": "tsx src/examples/debug.tsx",
    "demo:zepp": "tsx src/examples/bakeoff/zepp-health/ai-jsx.tsx",
    "demo:loop": "tsx src/examples/bakeoff/loop-qa/ai-jsx.tsx",
    "view-logs": "cat llmx.log | pino-pretty",
    "lint": "eslint . --max-warnings 0",
    "lint:fix": "eslint . --fix",
    "format": "prettier . --write",
=======
    "format-for-turbo": "prettier --write .",
>>>>>>> 11901124
    "format:check": "prettier . --check",
    "format": "turbo format-for-turbo",
    "test": "turbo test"
  },
  "private": true,
  "prettier": {
    "printWidth": 120,
    "singleQuote": true
  },
  "workspaces": [
    "packages/*"
  ]
}<|MERGE_RESOLUTION|>--- conflicted
+++ resolved
@@ -12,24 +12,7 @@
     "yarn": "4.0.0-rc.45"
   },
   "scripts": {
-<<<<<<< HEAD
-    "demo:debate-imperative": "tsx src/examples/debate-imperative.tsx",
-    "demo:logger": "tsx src/examples/logger.tsx",
-    "demo:context": "tsx src/examples/context.tsx",
-    "demo:multi-model": "tsx src/examples/multi-model.tsx",
-    "demo:inline-chat": "tsx src/examples/inline-chat.tsx",
-    "demo:inline-completion": "tsx src/examples/inline-completion.tsx",
-    "demo:inspector": "tsx src/examples/inspector.tsx",
-    "demo:debug": "tsx src/examples/debug.tsx",
-    "demo:zepp": "tsx src/examples/bakeoff/zepp-health/ai-jsx.tsx",
-    "demo:loop": "tsx src/examples/bakeoff/loop-qa/ai-jsx.tsx",
-    "view-logs": "cat llmx.log | pino-pretty",
-    "lint": "eslint . --max-warnings 0",
-    "lint:fix": "eslint . --fix",
-    "format": "prettier . --write",
-=======
     "format-for-turbo": "prettier --write .",
->>>>>>> 11901124
     "format:check": "prettier . --check",
     "format": "turbo format-for-turbo",
     "test": "turbo test"
